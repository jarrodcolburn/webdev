name: dwds
# Every time this changes you need to run `dart run build_runner build`.
<<<<<<< HEAD
version: 13.1.0
=======
version: 13.1.1-dev
homepage: https://github.com/dart-lang/webdev/tree/master/dwds
>>>>>>> 0591fa8b
description: >-
  A service that proxies between the Chrome debug protocol and the Dart VM
  service protocol.
repository: https://github.com/dart-lang/webdev/tree/master/dwds

environment:
  sdk: ">=2.16.0 <3.0.0"

dependencies:
  _fe_analyzer_shared: ^38.0.0
  async: ^2.3.0
  built_collection: ^5.0.0
  built_value: '>=6.7.0 <9.0.0'
  crypto: '>=2.0.6 <4.0.0'
  dds: ^2.2.0
  file: ^6.1.2
  http: '>=0.12.0 <0.14.0'
  http_multi_server: ^3.0.0
  logging: '>=0.11.3 <2.0.0'
  meta: ^1.1.7
  package_config: ^2.0.0
  path: ^1.6.0
  pool: ^1.4.0
  pub_semver: ^2.0.0
  shelf: '>=0.7.0 <2.0.0'
  shelf_packages_handler: '^3.0.0'
  shelf_proxy: '>=0.1.0+6 <2.0.0'
  shelf_static: ^1.0.0
  shelf_web_socket: ^1.0.0
  source_maps: ^0.10.0
  stack_trace: ^1.10.0
  sse: ^4.1.0
  uuid: '>=2.0.0 <4.0.0'
  vm_service: ^8.2.0
  web_socket_channel: ^2.0.0
  webkit_inspection_protocol: ^1.0.0

dev_dependencies:
  args: ^2.0.0
  build: ^2.0.0
  build_daemon: ^3.0.0
  build_runner: ^2.0.6
  build_version: ^2.0.0
  build_web_compilers: ^3.0.0
  built_value_generator: ^8.0.0
  graphs: ^2.0.0
  frontend_server_common:
    path: ../frontend_server_common
  js: ^0.6.1
  pubspec_parse: ^1.0.0
  stream_channel: ^2.0.0
  test: ^1.6.0
  webdriver: '>=2.0.0 <4.0.0'<|MERGE_RESOLUTION|>--- conflicted
+++ resolved
@@ -1,11 +1,6 @@
 name: dwds
 # Every time this changes you need to run `dart run build_runner build`.
-<<<<<<< HEAD
-version: 13.1.0
-=======
 version: 13.1.1-dev
-homepage: https://github.com/dart-lang/webdev/tree/master/dwds
->>>>>>> 0591fa8b
 description: >-
   A service that proxies between the Chrome debug protocol and the Dart VM
   service protocol.
